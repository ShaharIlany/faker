var Faker = require('../index');
var Helpers = require('./helpers');
var definitions = require('../lib/definitions');

var lorem = {
    words: function (num) {
        if (typeof num == 'undefined') { num = 3; }
        return Helpers.shuffle(definitions.lorem).slice(0, num);
    },

    sentence: function (wordCount, range) {
        if (typeof wordCount == 'undefined') { wordCount = 3; }
        if (typeof range == 'undefined') { range = 7; }

        // strange issue with the node_min_test failing for captialize, please fix and add this back
        //return  this.words(wordCount + Helpers.randomNumber(range)).join(' ').capitalize();

<<<<<<< HEAD
        return  lorem.words(wordCount + Faker.random.number(7)).join(' ');
=======
        return  this.words(wordCount + Faker.random.number(range)).join(' ');
>>>>>>> cce5d927
    },

    sentences: function (sentenceCount) {
        if (typeof sentenceCount == 'undefined') { sentenceCount = 3; }
        var sentences = [];
        for (sentenceCount; sentenceCount > 0; sentenceCount--) {
            sentences.push(lorem.sentence());
        }
        return sentences.join("\n");
    },

    paragraph: function (sentenceCount) {
        if (typeof sentenceCount == 'undefined') { sentenceCount = 3; }
        return lorem.sentences(sentenceCount + Faker.random.number(3));
    },

    paragraphs: function (paragraphCount) {
        if (typeof paragraphCount == 'undefined') { paragraphCount = 3; }
        var paragraphs = [];
        for (paragraphCount; paragraphCount > 0; paragraphCount--) {
            paragraphs.push(lorem.paragraph());
        }
        return paragraphs.join("\n \r\t");
    }
};

module.exports = lorem;<|MERGE_RESOLUTION|>--- conflicted
+++ resolved
@@ -15,11 +15,7 @@
         // strange issue with the node_min_test failing for captialize, please fix and add this back
         //return  this.words(wordCount + Helpers.randomNumber(range)).join(' ').capitalize();
 
-<<<<<<< HEAD
         return  lorem.words(wordCount + Faker.random.number(7)).join(' ');
-=======
-        return  this.words(wordCount + Faker.random.number(range)).join(' ');
->>>>>>> cce5d927
     },
 
     sentences: function (sentenceCount) {
