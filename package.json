{
  "name": "faker",
  "description": "Generate massive amounts of fake contextual data",
  "version": "5.4.0",
  "contributors": [
    "Marak Squires <marak.squires@gmail.com>"
  ],
  "repository": {
    "type": "git",
    "url": "http://github.com/Marak/Faker.js.git"
  },
  "scripts": {
<<<<<<< HEAD
    "browser": "./node_modules/.bin/gulp browser",
    "jsdoc": "./node_modules/.bin/gulp jsdoc",
    "readme": "./node_modules/.bin/gulp readme",
    "lint": "node_modules/.bin/jshint ./lib --config ./.jshintrc",
=======
    "lint": "node_modules/.bin/eslint ./lib",
>>>>>>> 66ce4c66
    "test": "node_modules/.bin/mocha test/*.*.js",
    "coverage": "nyc report --reporter=text-lcov | coveralls"
  },
  "nyc": {
    "all": false,
    "include": [
      "lib/**/*.js",
      "vendor/*.js"
    ],
    "exclude": [
      "coverage",
      "locales",
      "modules",
      "white",
      "docs",
      "docker",
      "public",
      "reports",
      "tests",
      "node_modules"
    ],
    "reporter": [
      "html",
      "lcov",
      "clover"
    ],
    "report-dir": "./reports/coverage"
  },
  "devDependencies": {
<<<<<<< HEAD
    "browserify": "^16.5.2",
    "coveralls": "^3.1.0",
    "gulp": "^4.0.2",
    "gulp-gh-pages": "^0.5.4",
    "gulp-jsdoc3": "^3.0.0",
    "gulp-mustache": "^5.0.0",
    "gulp-rename": "^2.0.0",
    "gulp-uglify": "^3.0.2",
=======
    "browserify": "5.11.1",
    "coveralls": "^2.13.1",
    "eslint": "^6.5.1",
    "gulp": "^3.9.1",
    "gulp-gh-pages": "^0.5.4",
    "gulp-jsdoc3": "^0.2.1",
    "gulp-mustache": "0.4.0",
    "gulp-rename": "1.2.0",
    "gulp-uglify": "1.0.1",
    "husky": "^3.0.8",
>>>>>>> 66ce4c66
    "ink-docstrap": "1.1.4",
    "jsdoc": "^3.4.0",
    "lint-staged": "^9.4.2",
    "lodash": "^4.6.1",
    "mocha": "^8.1.1",
    "node-minify": "*",
    "nyc": "^15.1.0",
    "optimist": "0.3.5",
    "sinon": "^9.0.3",
    "through2": "2.0.0",
    "vinyl-buffer": "^1.0.1",
    "vinyl-source-stream": "^2.0.0",
    "vinyl-transform": "^1.0.0"
  },
  "license": "MIT",
  "main": "index.js",
  "dependencies": {},
  "husky": {
    "hooks": {
      "pre-commit": "./node_modules/.bin/lint-staged",
      "pre-push": "npm test"
    }
  },
  "lint-staged": {
    "**/*.js": [
      "./node_modules/.bin/eslint --fix",
      "git add"
    ]
  }
}<|MERGE_RESOLUTION|>--- conflicted
+++ resolved
@@ -10,14 +10,10 @@
     "url": "http://github.com/Marak/Faker.js.git"
   },
   "scripts": {
-<<<<<<< HEAD
     "browser": "./node_modules/.bin/gulp browser",
     "jsdoc": "./node_modules/.bin/gulp jsdoc",
     "readme": "./node_modules/.bin/gulp readme",
-    "lint": "node_modules/.bin/jshint ./lib --config ./.jshintrc",
-=======
-    "lint": "node_modules/.bin/eslint ./lib",
->>>>>>> 66ce4c66
+    "lint": "node_modules/.bin/eslint ./lib/address.js",
     "test": "node_modules/.bin/mocha test/*.*.js",
     "coverage": "nyc report --reporter=text-lcov | coveralls"
   },
@@ -47,7 +43,6 @@
     "report-dir": "./reports/coverage"
   },
   "devDependencies": {
-<<<<<<< HEAD
     "browserify": "^16.5.2",
     "coveralls": "^3.1.0",
     "gulp": "^4.0.2",
@@ -56,18 +51,7 @@
     "gulp-mustache": "^5.0.0",
     "gulp-rename": "^2.0.0",
     "gulp-uglify": "^3.0.2",
-=======
-    "browserify": "5.11.1",
-    "coveralls": "^2.13.1",
     "eslint": "^6.5.1",
-    "gulp": "^3.9.1",
-    "gulp-gh-pages": "^0.5.4",
-    "gulp-jsdoc3": "^0.2.1",
-    "gulp-mustache": "0.4.0",
-    "gulp-rename": "1.2.0",
-    "gulp-uglify": "1.0.1",
-    "husky": "^3.0.8",
->>>>>>> 66ce4c66
     "ink-docstrap": "1.1.4",
     "jsdoc": "^3.4.0",
     "lint-staged": "^9.4.2",
@@ -84,17 +68,5 @@
   },
   "license": "MIT",
   "main": "index.js",
-  "dependencies": {},
-  "husky": {
-    "hooks": {
-      "pre-commit": "./node_modules/.bin/lint-staged",
-      "pre-push": "npm test"
-    }
-  },
-  "lint-staged": {
-    "**/*.js": [
-      "./node_modules/.bin/eslint --fix",
-      "git add"
-    ]
-  }
+  "dependencies": {}
 }