--- conflicted
+++ resolved
@@ -68,7 +68,6 @@
         });
     });
 
-<<<<<<< HEAD
     describe("title()", function () {
         it("returns a random title", function () {
             sinon.stub(faker.name, 'title').returns('Lead Solutions Supervisor');
@@ -78,7 +77,6 @@
             assert.equal(title, 'Lead Solutions Supervisor');
 
             faker.name.title.restore();
-=======
     describe("jobTitle()", function () {
         it("returns a job title consisting of a descriptor, area, and type", function () {
             sinon.spy(faker.random, 'array_element');
@@ -97,7 +95,6 @@
             faker.name.jobDescriptor.restore();
             faker.name.jobArea.restore();
             faker.name.jobType.restore();
->>>>>>> 3ee7219d
         });
     });
 });