import { ModuleBase } from '../../internal/module-base';

/**
 * Module to generate vehicle related entries.
 *
 * ### Overview
 *
 * Most methods are related to cars/automobiles: a [`vehicle()`](https://fakerjs.dev/api/vehicle.html#vehicle) name is comprised of a car [`manufacturer()`](https://fakerjs.dev/api/vehicle.html#manufacturer) and [`model()`](https://fakerjs.dev/api/vehicle.html#model). You can also generate [`fuel()`](https://fakerjs.dev/api/vehicle.html#fuel), [`type()`](https://fakerjs.dev/api/vehicle.html#type), and [`color()`](https://fakerjs.dev/api/vehicle.html#color), as well as typical car registration IDs [`vin()`](https://fakerjs.dev/api/vehicle.html#vin) and [`vrm()`](https://fakerjs.dev/api/vehicle.html#vrm).
 *
 * If you prefer two wheels, you can generate a [`bicycle()`](https://fakerjs.dev/api/vehicle.html#bicycle) type instead.
 */
export class VehicleModule extends ModuleBase {
  /**
   * Returns a random vehicle.
   *
   * @example
   * faker.vehicle.vehicle() // 'BMW Explorer'
   *
   * @since 5.0.0
   */
  vehicle(): string {
    return `${this.manufacturer()} ${this.model()}`;
  }

  /**
   * Returns a manufacturer name.
   *
   * @example
   * faker.vehicle.manufacturer() // 'Ford'
   *
   * @since 5.0.0
   */
  manufacturer(): string {
    return this.faker.helpers.arrayElement(
      this.faker.definitions.vehicle.manufacturer
    );
  }

  /**
   * Returns a vehicle model.
   *
   * @example
   * faker.vehicle.model() // 'Explorer'
   *
   * @since 5.0.0
   */
  model(): string {
    return this.faker.helpers.arrayElement(
      this.faker.definitions.vehicle.model
    );
  }

  /**
   * Returns a vehicle type.
   *
   * @example
   * faker.vehicle.type() // 'Coupe'
   *
   * @since 5.0.0
   */
  type(): string {
    return this.faker.helpers.arrayElement(this.faker.definitions.vehicle.type);
  }

  /**
   * Returns a fuel type.
   *
   * @example
   * faker.vehicle.fuel() // 'Electric'
   *
   * @since 5.0.0
   */
  fuel(): string {
    return this.faker.helpers.arrayElement(this.faker.definitions.vehicle.fuel);
  }

  /**
   * Returns a vehicle identification number (VIN).
   *
   * @example
   * faker.vehicle.vin() // 'YV1MH682762184654'
   *
   * @since 5.0.0
   */
  vin(): string {
    const exclude = ['o', 'i', 'q', 'O', 'I', 'Q'];
    return `${this.faker.string.alphanumeric({
      length: 10,
      casing: 'upper',
      exclude,
    })}${this.faker.string.alpha({
      length: 1,
      casing: 'upper',
      exclude,
    })}${this.faker.string.alphanumeric({
      length: 1,
      casing: 'upper',
      exclude,
<<<<<<< HEAD
    })}${this.faker.number.int({ min: 10_000, max: 99_999 })}`; // return five digit #
=======
    })}${this.faker.string.numeric({ length: 5, allowLeadingZeros: true })}`;
>>>>>>> 1f7568ab
  }

  /**
   * Returns a vehicle color.
   *
   * @example
   * faker.vehicle.color() // 'red'
   *
   * @since 5.0.0
   */
  color(): string {
    return this.faker.color.human();
  }

  /**
   * Returns a vehicle registration number (Vehicle Registration Mark - VRM)
   *
   * @example
   * faker.vehicle.vrm() // 'MF56UPA'
   *
   * @since 5.4.0
   */
  vrm(): string {
    return `${this.faker.string.alpha({
      length: 2,
      casing: 'upper',
    })}${this.faker.string.numeric({
      length: 2,
      allowLeadingZeros: true,
    })}${this.faker.string.alpha({
      length: 3,
      casing: 'upper',
    })}`;
  }

  /**
   * Returns a type of bicycle.
   *
   * @example
   * faker.vehicle.bicycle() // 'Adventure Road Bicycle'
   *
   * @since 5.5.0
   */
  bicycle(): string {
    return this.faker.helpers.arrayElement(
      this.faker.definitions.vehicle.bicycle_type
    );
  }
}<|MERGE_RESOLUTION|>--- conflicted
+++ resolved
@@ -96,11 +96,7 @@
       length: 1,
       casing: 'upper',
       exclude,
-<<<<<<< HEAD
-    })}${this.faker.number.int({ min: 10_000, max: 99_999 })}`; // return five digit #
-=======
     })}${this.faker.string.numeric({ length: 5, allowLeadingZeros: true })}`;
->>>>>>> 1f7568ab
   }
 
   /**
